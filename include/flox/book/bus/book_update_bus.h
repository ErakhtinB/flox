--- conflicted
+++ resolved
@@ -21,9 +21,6 @@
 #else
 using BookUpdateBus = EventBus<pool::Handle<BookUpdateEvent>, AsyncPolicy<pool::Handle<BookUpdateEvent>>>;
 #endif
-
-<<<<<<< HEAD
-using BookUpdateBusRef = EventBusRef<pool::Handle<BookUpdateEvent>, BookUpdateBus::Queue>;
 
 /**
  * @brief Create a BookUpdateBus with optimal performance configuration
@@ -56,7 +53,4 @@
   return true;
 #endif
 }
-
-=======
->>>>>>> 83188931
 }  // namespace flox